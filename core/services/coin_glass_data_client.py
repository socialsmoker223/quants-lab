import time
from datetime import datetime
from typing import List, Optional, Tuple

import pandas as pd

from core.data_structures.candles import Candles
from core.services.timescale_client import TimescaleClient


class CoinGlassClient(TimescaleClient):
    @staticmethod
    def get_liquidation_aggregated_history_table_name(
        trading_pair: str, interval: str, **kwargs
    ) -> str:
        return f"coin_glass_liquidation_aggregated_history_{trading_pair.lower().replace('-', '_')}_{interval}"

    @staticmethod
    def get_aggregated_open_interest_history_table_name(
        trading_pair: str, interval: str, **kwargs
    ) -> str:
        return f"coin_glass_aggregated_open_interest_history_{trading_pair.lower().replace("-", "_")}"

    async def create_liquidation_aggregated_history(self, table_name: str):
        if self.pool is not None:
            async with self.pool.acquire() as conn:
                await conn.execute(f"""
                    CREATE TABLE IF NOT EXISTS {table_name} (
                        timestamp TIMESTAMPTZ NOT NULL,
                        long_liquidation_usd REAL NOT NULL,
                        short_liquidation_usd REAL NOT NULL,
                        create_at TIMESTAMPTZ NOT NULL DEFAULT CURRENT_TIMESTAMP,
                        UNIQUE (timestamp)
                    );
                """)

    # TODO: Group create method
    async def create_aggregated_open_interest_history(self, table_name: str):
        if self.pool is not None:
            async with self.pool.acquire() as conn:
                await conn.execute(f"""
                    CREATE TABLE IF NOT EXISTS {table_name} (
                        "timestamp" timestamp NOT NULL,
                        "open" real NOT NULL,
                        "high" real NOT NULL,
                        "low" real NOT NULL,
                        "close" real NOT NULL,
                        "created_at" timestamp DEFAULT now() NOT NULL
                    );
                    CREATE UNIQUE INDEX "IDX_TIMESTAMP" ON "oi" USING btree ("timestamp");
                """)

    async def delete_liquidation_aggregated_history(
        self, trading_pair: str, interval: str, timestamp: Optional[float] = None
    ):
        table_name = self.get_liquidation_aggregated_history_table_name(
            trading_pair, interval
        )
        if self.pool is not None:
            async with self.pool.acquire() as conn:
                query = f"DELETE FROM {table_name}"
                params = []

                if timestamp is not None:
                    query += " WHERE timestamp < $1"
                    params.append(datetime.fromtimestamp(timestamp))
                await conn.execute(query, *params)

    # TODO: Group delete method
    async def delete_aggregated_open_interest_history(
        self, trading_pair: str, interval: str, timestamp: Optional[float] = None
    ):
        table_name = self.get_aggregated_open_interest_history_table_name(
            trading_pair, interval
        )
        if self.pool is not None:
            async with self.pool.acquire() as conn:
                query = f"DELETE FROM {table_name}"
                params = []
                if timestamp is not None:
                    query += " WHERE timestamp < $1"
                    params.append(datetime.fromtimestamp(timestamp))
                await conn.execute(query, *params)

    async def append_liquidation_aggregated_history(
        self, table_name: str, data: List[Tuple[str, str, int]]
    ):
        updated_data = [(t, float(l), float(s)) for l, s, t in data]
        print(updated_data)
        if self.pool is not None:
            async with self.pool.acquire() as conn:
                await self.create_liquidation_aggregated_history(table_name)
                await conn.executemany(
                    f"""
                        INSERT INTO {table_name} (timestamp, long_liquidation_usd, short_liquidation_usd)
                        VALUES (to_timestamp($1), $2, $3)
                        ON CONFLICT (timestamp) 
                        DO UPDATE SET 
                            long_liquidation_usd = EXCLUDED.long_liquidation_usd,
                            short_liquidation_usd = EXCLUDED.short_liquidation_usd;
                    """,
                    updated_data,
                )

    # TODO: Group append method
    async def append_aggregated_open_interest_histry(
        self, table_name: str, data: List[Tuple[int, str, str, str, str]]
    ):
        updated_data = [
            (t, float(o), float(h), float(l), float(c)) for t, o, h, l, c in data
        ]
        print(updated_data)
        if self.pool is not None:
            async with self.pool.acquire() as conn:
                await self.create_aggregated_open_interest_history(table_name)
                await conn.exeutemany(
                    f"""
                        INSERT INTO {table_name} (timestamp, open, high, low, close) 
                        VALUES (to_timestamp($1), $2, $3, $4, $5)
                        ON CONFLICT (timestamp)
                        DO UPDATE SET
                            (open, high, low, close) = (EXCLUDED.open, EXCLUDED.high, EXCLUDED.low, EXCLUDED.close);
                    """
                )

    async def get_first_liquidation_aggregated_history_timestamp(
        self, trading_pair: str, interval: str
    ) -> Optional[float]:
        table_name = self.get_liquidation_aggregated_history_table_name(
            trading_pair, interval
        )
        if self.pool is not None:
            async with self.pool.acquire() as conn:
                result = await conn.fetchval(f"""
                    SELECT MIN(timestamp) FROM {table_name}
                """)
                return result.timestamp() if result else None

    # TODO: Group get first method
    async def get_first_aggregated_open_interest_history_timestamp(
        self, trading_pair: str, interval: str
    ) -> Optional[float]:
        table_name = self.get_aggregated_open_interest_history_table_name(
            trading_pair, interval
        )
        if self.pool is not None:
            async with self.pool.acquire() as conn:
                result = await conn.fetchval(f"""
                    SELECT MIN(timestamp) FROM {table_name}
                """)
                return result.timestamp() if result else None

    async def get_last_liquidation_aggregated_history_timestamp(
        self, trading_pair: str, interval: str
    ) -> Optional[float]:
        table_name = self.get_liquidation_aggregated_history_table_name(
            trading_pair, interval
        )
        if self.pool is not None:
            async with self.pool.acquire() as conn:
                result = await conn.fetchval(f"""
                    SELECT MAX(timestamp) FROM {table_name}
                """)
                return result.timestamp() if result else None

    # TODO: Group get last method
    async def get_last_aggregated_open_interest_history_timestamp(
        self, trading_pair: str, interval: str
    ) -> Optional[float]:
        table_name = self.get_aggregated_open_interest_history_table_name(
            trading_pair, interval
        )
        if self.pool is not None:
            async with self.pool.acquire() as conn:
                result = await conn.fetchval(f"""
                    SELECT MAX(timestamp) FROM {table_name}
                """)
                return result.timestamp() if result else None

    async def get_liquidation_aggregated_history(
        self,
        connector_name: str,
        trading_pair: str,
        interval: str,
        start_time: Optional[float] = None,
        end_time: Optional[float] = None,
    ) -> pd.DataFrame:
        candle_table_name = self.get_ohlc_table_name(
            connector_name, trading_pair, interval
        )
        liquidation_aggregated_history_table_name = (
            self.get_liquidation_aggregated_history_table_name(trading_pair, interval)
        )
        async with self.pool.acquire() as conn:
            query = f"""
                SELECT 
                    c.timestamp, 
                    c.open, 
                    c.high, 
                    c.low, 
                    c.close, 
                    c.volume, 
                    l.long_liquidation_usd,
                    l.short_liquidation_usd 
                FROM 
                    {candle_table_name} c
                JOIN 
                    {liquidation_aggregated_history_table_name} l 
                ON 
                    c.timestamp = l.timestamp
                WHERE 
                    c.timestamp BETWEEN $1 AND $2
                ORDER BY 
                    l.timestamp;
            """
            start_dt = (
                datetime.fromtimestamp(start_time) if start_time else datetime.min
            )
            end_dt = datetime.fromtimestamp(end_time) if end_time else datetime.max
            rows = await conn.fetch(query, start_dt, end_dt)
        df = pd.DataFrame(
            rows,
            columns=[
                "timestamp",
                "open",
                "high",
                "low",
                "close",
                "volume",
                "long_liquidation_usd",
                "short_liquidation_usd",
            ],
        )
        df.set_index("timestamp", inplace=True)
        df = df.astype(
            {
                "open": float,
                "high": float,
                "low": float,
                "close": float,
                "volume": float,
                "long_liquidation_usd": float,
                "short_liquidation_usd": float,
            }
        )

        return df

    # TODO: Group select method
    async def get_aggregated_open_interest_history(
        self,
        connector_name: str,
        trading_pair: str,
        interval: str,
        start_time: Optional[float] = None,
        end_time: Optional[float] = None,
    ) -> pd.DataFrame:
        candle_table_name = self.get_ohlc_table_name(
            connector_name, trading_pair, interval
        )
        aggregated_open_interest_history_table_name = (
            self.get_aggregated_open_interest_history_table_name(trading_pair, interval)
        )
        if self.pool is not None:
            async with self.pool.acquire() as conn:
                query = f"""
                    SELECT
                        c.timestamp,
                        c.open, 
                        c.high, 
                        c.low, 
                        c.close, 
                        c.created_at
                    FROM
                        {candle_table_name} c
                    JOIN
                        {aggregated_open_interest_history_table_name} l
                    ON
                        c.timestamp = l.timestamp
                    WHERE
                        c.timestamp BETWEEN $1 AND $2
                    ORDER BY
                        l.timestamp AESC;
                """
                start_dt = (
                    datetime.fromtimestamp(start_time) if start_time else datetime.min
                )
                end_dt = datetime.fromtimestamp(end_time) if end_time else datetime.max
                rows = await conn.fetch(query, start_dt, end_dt)
            df = pd.DataFrame(
                rows,
                columns=["timestamp", "open", "high", "low", "close", "created_at"],
            )
            df.set_index("timestamp", inplace=True)
            df = df.astype(
                {
                    "open": float,
                    "high": float,
                    "low": float,
                    "close": float,
                }
            )
            return df

    async def get_liquidation_aggregated_history_last_day(
        self, connector_name: str, trading_pair: str, interval: str, days: int
    ) -> Candles:
        end_time = int(time.time())
        start_time = end_time - days * 24 * 60 * 60
        return await self.get_candles(
            connector_name, trading_pair, interval, start_time, end_time
        )

<<<<<<< HEAD
    async def get_aggregated_open_interest_history_last_day(
        self, connector_name: str, trading_pair: str, interval: str, days: int
    ) -> Candles:
        end_time = int(time.time())
        start_time = end_time - days * 24 * 60 * 60
        return await self.get_candles(
            connector_name, trading_pair, interval, start_time, end_time
        )

=======
    @staticmethod
>>>>>>> fe7c9cea
    def get_global_long_short_account_ratio_table_name(
        trading_pair: str, interval: str, connector_name: str, **kwargs
    ) -> str:
        return f"coin_glass_global_long_short_account_ratio_{connector_name}_{trading_pair.lower().replace('-', '_')}_{interval}"

    async def create_global_long_short_account_ratio(self, table_name: str):
        if self.pool is not None:
            async with self.pool.acquire() as conn:
                await conn.execute(f"""
                    CREATE TABLE IF NOT EXISTS {table_name} (
                        timestamp TIMESTAMPTZ NOT NULL,
                        long_account REAL NOT NULL,
                        short_account REAL NOT NULL,
                        long_short_ratio REAL NOT NULL,
                        create_at TIMESTAMPTZ NOT NULL DEFAULT CURRENT_TIMESTAMP,
                        UNIQUE (timestamp)
                    );
                """)

    async def append_global_long_short_account_ratio(
        self, table_name: str, data: List[Tuple[int, str, str, str]]
    ):
        updated_data = [(t, float(l), float(s), float(r)) for t, l, s, r in data]
        if self.pool is not None:
            async with self.pool.acquire() as conn:
                await self.create_global_long_short_account_ratio(table_name)
                await conn.executemany(
                    f"""
                        INSERT INTO {table_name} (timestamp, long_account, short_account, long_short_ratio)
                        VALUES (to_timestamp($1), $2, $3, $4)
                        ON CONFLICT (timestamp) 
                        DO UPDATE SET 
                            long_account = EXCLUDED.long_account,
                            short_account = EXCLUDED.short_account,
                            long_short_ratio = EXCLUDED.long_short_ratio;
                    """,
                    updated_data,
                )

    @staticmethod
    def get_funding_rate_table_name(
        trading_pair: str, interval: str, connector_name: str, **kwargs
    ) -> str:
        return f"coin_glass_funding_rate_{connector_name}_{trading_pair.lower().replace('-', '_')}_{interval}"

    async def create_funding_rate_table(self, table_name: str):
        async with self.pool.acquire() as conn:
            await conn.execute(f"""
                CREATE TABLE IF NOT EXISTS {table_name} (
                    timestamp TIMESTAMPTZ NOT NULL,
                    open DOUBLE PRECISION,
                    high DOUBLE PRECISION,
                    low DOUBLE PRECISION,
                    close DOUBLE PRECISION,
                    create_at TIMESTAMPTZ NOT NULL DEFAULT CURRENT_TIMESTAMP,
                    UNIQUE (timestamp)
                    );
                """)

    async def append_funding_rate(
        self, table_name: str, data: List[Tuple[int, str, str, str, str]]
    ):
        updated_data = [
            (t, float(o), float(h), float(l), float(c)) for t, o, h, l, c in data
        ]
        async with self.pool.acquire() as conn:
            await self.create_funding_rate_table(table_name)
            await conn.executemany(
                f"""
                INSERT INTO {table_name} 
                (timestamp, open, high, low, close)
                VALUES (to_timestamp($1), $2, $3, $4, $5)
                ON CONFLICT (timestamp)
                DO UPDATE SET 
                    open = EXCLUDED.open,
                    high = EXCLUDED.high,
                    low = EXCLUDED.low,
                    close = EXCLUDED.close;
                """,
                updated_data,
            )

    async def delete_funding_rate(
        self, trading_pair: str, interval: str, connector_name: str, timestamp: float
    ):
        table_name = self.get_funding_rate_table_name(
            trading_pair, interval, connector_name
        )
        async with self.pool.acquire() as conn:
            await conn.execute(
                f"""
                DELETE FROM {table_name}
                WHERE timestamp < $1
            """,
                datetime.fromtimestamp(timestamp),
            )<|MERGE_RESOLUTION|>--- conflicted
+++ resolved
@@ -311,7 +311,6 @@
             connector_name, trading_pair, interval, start_time, end_time
         )
 
-<<<<<<< HEAD
     async def get_aggregated_open_interest_history_last_day(
         self, connector_name: str, trading_pair: str, interval: str, days: int
     ) -> Candles:
@@ -321,9 +320,7 @@
             connector_name, trading_pair, interval, start_time, end_time
         )
 
-=======
     @staticmethod
->>>>>>> fe7c9cea
     def get_global_long_short_account_ratio_table_name(
         trading_pair: str, interval: str, connector_name: str, **kwargs
     ) -> str:
